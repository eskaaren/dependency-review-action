# dependency-review-action

This action scans your pull requests for dependency changes, and will
raise an error if any vulnerabilities or invalid licenses are being introduced. The action is supported by an [API endpoint](https://docs.github.com/en/rest/reference/dependency-graph#dependency-review) that diffs the dependencies between any two revisions.

The action is available for all public repositories, as well as private repositories that have GitHub Advanced Security licensed.

You can see the results on the job logs

<img width="854" alt="Screen Shot 2022-03-31 at 1 10 51 PM" src="https://user-images.githubusercontent.com/2161/161042286-b22d7dd3-13cb-458d-8744-ce70ed9bf562.png">

or on the job summary

<img src="https://user-images.githubusercontent.com/7847935/182871416-50332bbb-b279-4621-a136-ca72a4314301.png">

## Installation

**Please keep in mind that you need a [GitHub Advanced Security](https://docs.github.com/en/enterprise-cloud@latest/get-started/learning-about-github/about-github-advanced-security) license if you're running this action on private repositories.**

1. Add a new YAML workflow to your `.github/workflows` folder:

```yaml
name: 'Dependency Review'
on: [pull_request]

permissions:
  contents: read

jobs:
  dependency-review:
    runs-on: ubuntu-latest
    steps:
      - name: 'Checkout Repository'
        uses: actions/checkout@v3
      - name: 'Dependency Review'
        uses: actions/dependency-review-action@v2
```

### GitHub Enterprise Server

This action is available in Enterprise Server starting with version 3.6. Make sure
[GitHub Advanced
Security](https://docs.github.com/en/enterprise-server@3.6/admin/code-security/managing-github-advanced-security-for-your-enterprise/enabling-github-advanced-security-for-your-enterprise)
and [GitHub
Connect](https://docs.github.com/en/enterprise-server@3.6/admin/github-actions/managing-access-to-actions-from-githubcom/enabling-automatic-access-to-githubcom-actions-using-github-connect)
are enabled.

You can use the same workflow as above, replacing the `runs-on` value
with the label of any of your runners (the default label
is `self-hosted`):

```yaml
# ...

jobs:
  dependency-review:
    runs-on: self-hosted
    steps:
      - name: 'Checkout Repository'
        uses: actions/checkout@v3
      - name: 'Dependency Review'
        uses: actions/dependency-review-action@v2
```

## Configuration

Configure this action by either using an external configuration file,
or by inlining these options in your workflow file.

## Configuration Options

### config-file

<<<<<<< HEAD
A string representing the path to a configuraton file. The
configuration file can be local to the repo, or can be a file in an
external repo. If you are referencing a configuration file located in an
external repository, you can use the
`OWNER/REPOSITORY/FILENAME@BRANCH` syntax.
=======
A string representing the path to an external configuration file. By
default external configuration files are not used.
>>>>>>> 2f696d8c

If the configuration file is located in an external private
repository, use the [external-repository-token](#external-repository-token) parameter of the
action to specify a token that has read access to the repository.

**Possible values**: A string representing an absolute path to a file,
  or a file located in another repository:

**Example**: `config-file: ./.github/dependency-review-config.yml  # local file`.
**Example**: `config-file: github/octorepo/dependency-review-config.yml@main  # external repo`


### fail-on-severity

Configure the severity level for alerting. See "[Vulnerability Severity](https://github.com/actions/dependency-review-action#vulnerability-severity)".

**Possible values**: `critical`, `high`, `moderate`, `low`.

**Example**: `fail-on-severity: moderate`.

### fail-on-scopes

A list of strings representing the build environments you want to
support. The default value is `development, runtime`.

**Possible values**: `development`, `runtime`, `unknown`

**Inline example**: `fail-on-scopes: development, runtime`

**YAML example**:

```yaml
# this prevents scanning development dependencies
fail-on-scopes:
  - runtime
```

### allow-licenses

Only allow the licenses that comply with the expressions in this list. See "[Licenses](https://github.com/actions/dependency-review-action#licenses)".

**Possible values**: A list of of [SPDX-compliant license identifiers](https://spdx.org/licenses/).

**Inline example**: `allow-licenses: BSD-3-Clause, LGPL-2.1 OR MIT OR BSD-3-Clause`

**YAML example**:

```yaml
allow-licenses:
  - BSD-3-Clause
  - LGPL-2.1
  - MIT
  - BSD-3-Clause
```

### deny-licenses

Add a custom list of licenses you want to block. See
"[Licenses](https://github.com/actions/dependency-review-action#licenses)".

**Possible values**: Any valid set of [SPDX licenses](https://spdx.org/licenses/).

**Inline example**: `deny-licenses: LGPL-2.0, GPL-2.0+ WITH Bison-exception-2.2`

**YAML example**:

```yaml
deny-licenses:
  - LGPL-2.0
  - GPL-2.0+ WITH Bison-exception-2.2
```

### allow-ghsas

Add a custom list of GitHub Advisory IDs that can be skipped during detection. 

**Possible values**: Any valid advisory GHSA ids.

**Inline example**: `allow-ghsas: GHSA-abcd-1234-5679, GHSA-efgh-1234-5679`

**YAML example**:

```yaml
allow-ghsas:
  - GHSA-abcd-1234-5679
  - GHSA-efgh-1234-5679
```

### license-check/vulnerability-check

Disable the license checks or vulnerability checks performed by this Action.
You can't disable both checks.

**Possible values**: `true` or `false`

**Example**:

```yaml
license-check: true
vulnerability-check: false
```

### base-ref/head-ref

Provide custom git references for the git base/head when performing
the comparison. If you are using pull requests, or
`pull_request_target` events you do not need to worry about setting
this. The values need to be specified for all other event types.

**Possible values**: Any valid git ref(s) in your project.

**Example**:

```yaml
base-ref: 8bb8a58d6a4028b6c2e314d5caaf273f57644896
head-ref: 69af5638bf660cf218aad5709a4c100e42a2f37b
```

### external-repository-token

A token for fetching external configuration files if they live in
another repository.

# TODO Add a guide on how to get the token

**Possible values**: Any GitHub token with read access to the external repository.

**Example**: `external-repository-token: ghp_123456789abcdef...`


### Configuration File

You can use an external configuration file to specify the settings for
this Action.

Start by specifying that you will be using an external configuration
file:

```yaml
- name: Dependency Review
  uses: actions/dependency-review-action@v2
  with:
    config-file: './.github/dependency-review-config.yml'
```

And then create the file in the path you just specified. **All of these fields are
optional**:

```yaml
fail-on-severity: 'critical'
allow-licenses:
  - 'GPL-3.0'
  - 'BSD-3-Clause'
  - 'MIT'
```

### Inline Configuration

You can pass options to the Dependency Review
Action using your workflow file. Here's an example of what the full
file would look like:

```yaml
name: 'Dependency Review'
on: [pull_request]
permissions:
  contents: read
jobs:
  dependency-review:
    runs-on: ubuntu-latest
    steps:
      - name: 'Checkout Repository'
        uses: actions/checkout@v3
      - name: Dependency Review
        uses: actions/dependency-review-action@v2
        with:
          fail-on-severity: moderate

          # Use comma-separated names to pass list arguments:
          deny-licenses: LGPL-2.0, BSD-2-Clause
```

### Vulnerability Severity

By default the action will fail on any pull request that contains a
vulnerable dependency, regardless of the severity level. You can override this behavior by
using the `fail-on-severity` option, which will cause a failure on any pull requests that introduce vulnerabilities of the specified severity level or higher. The possible values are: `critical`, `high`, `moderate`, or `low`. The
action defaults to `low`.

This example will only fail on pull requests with `critical` and `high` vulnerabilities:

```yaml
- name: Dependency Review
  uses: actions/dependency-review-action@v2
  with:
    fail-on-severity: high
```

### Dependency Scoping

By default the action will only fail on `runtime` dependencies that have vulnerabilities or unacceptable licenses, ignoring `development` dependencies. You can override this behavior with the `fail-on-scopes` option, which will allow you to list the specific dependency scopes you care about. The possible values are: `unknown`, `runtime`, and `development`. Note: Filtering by scope will not be supported on Enterprise Server just yet, as the REST API's introduction of `scope` will be released in an upcoming Enterprise Server version. We will treat all dependencies on Enterprise Server as having a `runtime` scope and thus will not be filtered away.

```yaml
- name: Dependency Review
  uses: actions/dependency-review-action@v2
  with:
    fail-on-scopes: runtime, development
```

### Licenses

You can set the action to fail on pull requests based on the licenses of the dependencies
they introduce. With `allow-licenses` you can define the list of licenses
your repository will accept. Alternatively, you can use `deny-licenses` to only
forbid a subset of licenses. These options are not supported on Enterprise Server.

You can use the [Licenses
API](https://docs.github.com/en/rest/licenses) to see the full list of
supported licenses. Use [SPDX licenses](https://spdx.org/licenses/)
to filter the licenses. A couple of examples:

```yaml
# only allow MIT-licensed dependents
- name: Dependency Review
  uses: actions/dependency-review-action@v2
  with:
    allow-licenses: MIT
```

```yaml
# Block Apache 1.1 and 2.0 licensed dependents
- name: Dependency Review
  uses: actions/dependency-review-action@v2
  with:
    deny-licenses: Apache-1.1+
```

### Considerations

- Checking for licenses is not supported on Enterprise Server.
- The action will only accept one of the two parameters; an error will
  be raised if you provide both.
- By default both parameters are empty (no license checking is
  performed).
- We don't have license information for all of your dependents. If we
  can't detect the license for a dependency **we will inform you, but the
  action won't fail**.

## Blocking pull requests

The Dependency Review GitHub Action check will only block a pull request from being merged if the repository owner has required the check to pass before merging. For more information, see the [documentation on protected branches](https://docs.github.com/en/repositories/configuring-branches-and-merges-in-your-repository/defining-the-mergeability-of-pull-requests/about-protected-branches#require-status-checks-before-merging).

## Getting help

If you have bug reports, questions or suggestions please [create a new
issue](https://github.com/actions/dependency-review-action/issues/new/choose).

## Contributing

We are grateful for any contributions made to this project.

Please read [CONTRIBUTING.MD](https://github.com/actions/dependency-review-action/blob/main/CONTRIBUTING.md) to get started.

## License

This project is released under the [MIT License](https://github.com/actions/dependency-review-action/blob/main/LICENSE).<|MERGE_RESOLUTION|>--- conflicted
+++ resolved
@@ -71,16 +71,11 @@
 
 ### config-file
 
-<<<<<<< HEAD
 A string representing the path to a configuraton file. The
 configuration file can be local to the repo, or can be a file in an
 external repo. If you are referencing a configuration file located in an
 external repository, you can use the
 `OWNER/REPOSITORY/FILENAME@BRANCH` syntax.
-=======
-A string representing the path to an external configuration file. By
-default external configuration files are not used.
->>>>>>> 2f696d8c
 
 If the configuration file is located in an external private
 repository, use the [external-repository-token](#external-repository-token) parameter of the
