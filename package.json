{
  "name": "dependency-review-action",
  "version": "3.0.5",
  "private": true,
  "description": "A GitHub Action for Dependency Review",
  "main": "lib/main.js",
  "scripts": {
    "build": "tsc -p tsconfig.build.json",
    "format": "prettier --write '**/*.ts'",
    "format-check": "prettier --check '**/*.ts'",
    "lint": "eslint src/**/*.ts",
    "package": "ncc build --source-map --license licenses.txt",
    "test": "jest",
    "all": "npm run build && npm run format && npm run lint && npm run package && npm test"
  },
  "repository": {
    "type": "git",
    "url": "git+https://github.com/github/dependency-review-action.git"
  },
  "keywords": [
    "actions",
    "node",
    "setup"
  ],
  "author": "GitHub",
  "license": "MIT",
  "dependencies": {
    "@actions/core": "^1.10.0",
    "@actions/github": "^5.1.1",
    "@octokit/plugin-retry": "^4.1.1",
    "@octokit/request-error": "^2.1.0",
    "ansi-styles": "^6.2.1",
    "got": "^12.6.0",
    "nodemon": "^2.0.22",
<<<<<<< HEAD
    "octokit": "^2.0.14",
    "packageurl-js": "^1.0.2",
=======
    "octokit": "^2.0.16",
>>>>>>> 1f7c838f
    "spdx-expression-parse": "^3.0.1",
    "spdx-satisfies": "^5.0.1",
    "yaml": "^2.3.1",
    "zod": "^3.21.4"
  },
  "devDependencies": {
    "@types/jest": "^27.5.2",
<<<<<<< HEAD
    "@types/node": "^16.18.23",
=======
    "@types/node": "^16.18.34",
    "@typescript-eslint/eslint-plugin": "^5.48.1",
    "@typescript-eslint/parser": "^5.48.0",
>>>>>>> 1f7c838f
    "@types/spdx-expression-parse": "^3.0.2",
    "@types/spdx-satisfies": "^0.1.0",
    "@typescript-eslint/eslint-plugin": "^5.59.8",
    "@typescript-eslint/parser": "^5.59.8",
    "@vercel/ncc": "^0.36.1",
    "esbuild-register": "^3.4.2",
    "eslint": "^8.41.0",
    "eslint-plugin-github": "^4.7.0",
    "eslint-plugin-jest": "^27.2.1",
    "jest": "^27.5.1",
    "js-yaml": "^4.1.0",
    "nodemon": "^2.0.22",
    "prettier": "2.8.8",
    "ts-jest": "^27.1.4",
    "typescript": "^4.9.5"
  }
}<|MERGE_RESOLUTION|>--- conflicted
+++ resolved
@@ -32,12 +32,8 @@
     "ansi-styles": "^6.2.1",
     "got": "^12.6.0",
     "nodemon": "^2.0.22",
-<<<<<<< HEAD
-    "octokit": "^2.0.14",
+    "octokit": "^2.0.16",
     "packageurl-js": "^1.0.2",
-=======
-    "octokit": "^2.0.16",
->>>>>>> 1f7c838f
     "spdx-expression-parse": "^3.0.1",
     "spdx-satisfies": "^5.0.1",
     "yaml": "^2.3.1",
@@ -45,13 +41,9 @@
   },
   "devDependencies": {
     "@types/jest": "^27.5.2",
-<<<<<<< HEAD
-    "@types/node": "^16.18.23",
-=======
     "@types/node": "^16.18.34",
     "@typescript-eslint/eslint-plugin": "^5.48.1",
     "@typescript-eslint/parser": "^5.48.0",
->>>>>>> 1f7c838f
     "@types/spdx-expression-parse": "^3.0.2",
     "@types/spdx-satisfies": "^0.1.0",
     "@typescript-eslint/eslint-plugin": "^5.59.8",
